﻿// Copyright (c) Microsoft. All rights reserved.
// Licensed under the MIT license. See LICENSE file in the project root for full license information.

using System.Buffers.Binary;
using System.Collections.Sequences;
using System.Diagnostics;
using System.Runtime.CompilerServices;

namespace System.Buffers.Text
{
    /// <summary>
    /// Used to read text from byte buffers
    /// </summary>
    public ref struct BufferReader<TSequence> where TSequence : ISequence<ReadOnlyMemory<byte>>
    {
        readonly TSequence _bytes;
        Collections.Sequences.Position _currentSegmentPosition;
        Collections.Sequences.Position _nextSegmentPosition;
        ReadOnlySpan<byte> _currentSpan;
        int _currentSpanIndex;

        // TODO: should there be a ctor that takes sequence + position? 
        // TODO: should there be a type that is sequence + position?
        public BufferReader(TSequence bytes)
        {
            _bytes = bytes;
            _nextSegmentPosition = bytes.First;
            _currentSegmentPosition = _nextSegmentPosition;
            if(_bytes.TryGet(ref _nextSegmentPosition, out ReadOnlyMemory<byte> memory))
            {
                _currentSpan = memory.Span;
            }
            else
            {
                _currentSpan = ReadOnlySpan<byte>.Empty;
            }
            _currentSpanIndex = 0;
        }

        public BufferReader(ReadOnlyMemory<byte> bytes)
        {
            _bytes = default;
            _nextSegmentPosition = default;
            _currentSegmentPosition = 0;
            _currentSpan = bytes.Span;
            _currentSpanIndex = 0;
        }

        public BufferReader(ReadOnlySpan<byte> bytes)
        {
            _bytes = default;
            _nextSegmentPosition = default;
            _currentSegmentPosition = 0;
            _currentSpan = bytes;
            _currentSpanIndex = 0;
        }

        public bool IsEmpty {
            get {
                if (_currentSpan.Length - _currentSpanIndex > 0)
                {
                    return false;
                }

                Collections.Sequences.Position position = _nextSegmentPosition;
                while (_bytes.TryGet(ref position, out ReadOnlyMemory<byte> next))
                {
                    if (!next.IsEmpty) return false;
                }
                return true;
            }
        }

        public bool TryPeek(out byte value)
        {
            if (_currentSpan.Length > _currentSpanIndex)
            {
                value = _currentSpan[_currentSpanIndex];
                return true;
            }

            // TODO: this should try to advance
            value = default;
            return false;
        }

        public bool TryReadBytes(out ReadOnlyBytes bytes, byte delimiter)
        {
            var range = ReadRange(delimiter);
            if(range.Start == default || range.End == default)
            {
                bytes = default;
                return false;
            }

            var (startObj, startIndex) = range.Start.Get<object>();
            var (endObj, endIndex) = range.End.Get<object>();
            // TODO: this is a hack. Once we move this to System.Memory, we should remove
            if (startObj == null || endObj == null)
            {
                bytes = default;
                return false;
            }

            bytes = new ReadOnlyBytes(range.Start, range.End);
            return true;
        }
        public bool TryReadBytes(out ReadOnlyBytes bytes, ReadOnlySpan<byte> delimiter)
        {
            var range = ReadRange(delimiter);
            if (range.Start == default || range.End == default)
            {
                bytes = default;
                return false;
            }
            bytes = new ReadOnlyBytes(range.Start, range.End);
            return true;
        }

        PositionRange ReadRange(byte delimiter)
            => new PositionRange(Position, AdvanceToDelimiter(delimiter).GetValueOrDefault());

        PositionRange ReadRange(ReadOnlySpan<byte> delimiter)
        {
            var range = new PositionRange(Position, PositionOf(delimiter).GetValueOrDefault());
            if (range.End != default)
            {
                Advance(range.End);
                Advance(delimiter.Length);
            }
            return range;
        }

        [MethodImpl(MethodImplOptions.AggressiveInlining)]
        public void Advance(long count)
        {
            var unreadLength = _currentSpan.Length - _currentSpanIndex;
            if (count < unreadLength) {
                _currentSpanIndex += (int)count;
            }
            else {
                AdvanceNextSegment(count, unreadLength);
            }
        }

        [MethodImpl(MethodImplOptions.AggressiveInlining)]
        public void Advance(int count)
        {
            var unreadLength = _currentSpan.Length - _currentSpanIndex;
            if (count < unreadLength)
            {
                _currentSpanIndex += count;
            }
            else
            {
                AdvanceNextSegment(count, unreadLength);
            }
        }

        private void AdvanceNextSegment(long count, int currentSegmentUnread)
        {
            if (!_bytes.TryGet(ref _nextSegmentPosition, out ReadOnlyMemory<byte> memory))
            {
                if (count > currentSegmentUnread) throw new ArgumentOutOfRangeException(nameof(count));
                else
                {
                    Debug.Assert(count == currentSegmentUnread);
                    _currentSpan = Span<byte>.Empty;
                    _currentSpanIndex = 0;
                    return;
                }
            }
            _currentSpan = memory.Span;
            _currentSpanIndex = 0;
            Advance(count - currentSegmentUnread);
        }

        public void Advance(Collections.Sequences.Position position)
        {
            _currentSegmentPosition = position;
            _nextSegmentPosition = position;
            if (_bytes.TryGet(ref _nextSegmentPosition, out ReadOnlyMemory<byte> memory))
            {
                _currentSpan = memory.Span;
            }
            else
            {
                _currentSpan = default;
            }
            _currentSpanIndex = 0;
        }

        #region Parsing Methods
        // TODO: how to we chose the lengths of the temp buffers?
        // TODO: these methods call the slow overloads of Parsers.Custom.TryParseXXX. Do we need fast path?
        // TODO: these methods hardcode the format. Do we need this to be something that can be specified?
        public bool TryParse(out bool value)
        {
            var unread = Unread;
            if (Utf8Parser.TryParse(unread, out value, out int consumed))
            {
                if (unread.Length > consumed)
                {
                    _currentSpanIndex += consumed;
                    return true;
                }
            }

            Span<byte> tempSpan = stackalloc byte[5];
            var copied = CopyTo(this, tempSpan);

            if (Utf8Parser.TryParse(tempSpan.Slice(0, copied), out value, out consumed))
            {
                Advance(consumed);
                return true;
            }

            return false;
        }

        [MethodImpl(MethodImplOptions.AggressiveInlining)]
        public bool TryParse(out int value)
        {
            var unread = Unread;
            if (Utf8Parser.TryParse(unread, out value, out int consumed))
            {
                if (unread.Length > consumed) {
                    _currentSpanIndex += consumed;
                    return true;
                }
            }
            return TryParseStraddling(out value);
        }

        private bool TryParseStraddling(out int value)
        {
            Span<byte> tempSpan = stackalloc byte[15];
            var copied = CopyTo(this, tempSpan);
            if (Utf8Parser.TryParse(tempSpan.Slice(0, copied), out value, out int consumed))
            {
                Advance(consumed);
                return true;
            }
            return false;
        }

        public bool TryParse(out ulong value)
        {
            var unread = Unread;
            if (Utf8Parser.TryParse(unread, out value, out int consumed))
            {
                if (unread.Length > consumed)
                {
                    _currentSpanIndex += consumed;
                    return true;
                }
            }

            Span<byte> tempSpan = stackalloc byte[30];
            var copied = CopyTo(this, tempSpan);
            if (Utf8Parser.TryParse(tempSpan.Slice(0, copied), out value, out consumed))
            {
                Advance(consumed);
                return true;
            }
            return false;
        }
        #endregion

        #region Binary Read APIs
        public bool TryRead(out int value, bool littleEndian = false)
        {
            var unread = Unread;
            if (littleEndian) {
                if (BinaryPrimitives.TryReadInt32LittleEndian(unread, out value)) {
                    Advance(sizeof(int));
                    return true;
                }
            }
            else if (BinaryPrimitives.TryReadInt32BigEndian(unread, out value)) {
                Advance(sizeof(int));
                return true;
            }           

            Span<byte> span = stackalloc byte[4];
            var copied = CopyTo(this, span);
            if (copied < 4) {
                value = default;
                return false;
            }

            if (littleEndian) {
                value = BinaryPrimitives.ReadInt32LittleEndian(span);
            }
            else {
                value = BinaryPrimitives.ReadInt32BigEndian(span);
            }
            Advance(sizeof(int));
            return true;
        }
        #endregion

        ReadOnlySpan<byte> Unread => _currentSpan.Slice(_currentSpanIndex);

<<<<<<< HEAD
        Collections.Sequences.Position Position
        {
            get {
                var result = _currentSegmentPosition;
                result += _currentSpanIndex;
                return result;
            }
        }
=======
        Position Position =>_currentSegmentPosition + _currentSpanIndex;      
>>>>>>> 0686756c

        Collections.Sequences.Position? AdvanceToDelimiter(byte value)
        {
            var unread = Unread;
            var index = unread.IndexOf(value);
            if (index != -1)
            {
                _currentSpanIndex += index;
                var result = _currentSegmentPosition + _currentSpanIndex;
                _currentSpanIndex++; // skip delimiter
                return result;
            }

            var nextPosition = _nextSegmentPosition;
            var currentPosition = _currentSegmentPosition;
            var previousPosition = _nextSegmentPosition;
            while (_bytes.TryGet(ref _nextSegmentPosition, out ReadOnlyMemory<byte> memory))
            {
                var span = memory.Span;
                index = span.IndexOf(value);
                if (index != -1)
                {
                    _currentSegmentPosition = previousPosition;
                    _currentSpan = span;
                    _currentSpanIndex = index + 1;
                    return _currentSegmentPosition + index;
                }
                previousPosition = _nextSegmentPosition;
            }

            _nextSegmentPosition = nextPosition;
            _currentSegmentPosition = currentPosition;
            return null;
        }

        Collections.Sequences.Position? PositionOf(ReadOnlySpan<byte> value)
        {
            var unread = Unread;
            var index = unread.IndexOf(value);
            if (index != -1)
            {
                return _currentSegmentPosition + (index + _currentSpanIndex);
            }

            index = unread.IndexOf(value[0]);
            if(index != -1 && unread.Length - index < value.Length)
            {
                Span<byte> temp = stackalloc byte[value.Length];
                int copied = Sequence.Copy(_bytes, _currentSegmentPosition + (_currentSpanIndex + index), temp);
                if (copied < value.Length) return null;

                if (temp.SequenceEqual(value)) return _currentSegmentPosition + (_currentSpanIndex + index);
                else throw new NotImplementedException(); // need to check farther in this span
            }

            if (unread.Length == 0) return null;

            throw new NotImplementedException();
        }

        static int CopyTo(BufferReader<TSequence> bytes, Span<byte> buffer)
        {
            var first = bytes.Unread;
            if (first.Length > buffer.Length)
            {
                first.Slice(0, buffer.Length).CopyTo(buffer);
                return buffer.Length;
            }
            else if (first.Length == buffer.Length)
            {
                first.CopyTo(buffer);
                return buffer.Length;
            }
            else
            {
                first.CopyTo(buffer);
                return first.Length + Sequence.Copy(bytes._bytes, bytes._nextSegmentPosition, buffer.Slice(first.Length));
            }
        }
    }

    public static class BytesReader
    {
        public static BufferReader<T> Create<T>(T sequence) where T : ISequence<ReadOnlyMemory<byte>>
        {
            return new BufferReader<T>(sequence);
        }
    }

    struct PositionRange
    {
        public readonly Collections.Sequences.Position Start;
        public readonly Collections.Sequences.Position End;

        public PositionRange(Collections.Sequences.Position start, Collections.Sequences.Position end)
        {
            Start = start;
            End = end;
        }
    }
}<|MERGE_RESOLUTION|>--- conflicted
+++ resolved
@@ -302,18 +302,7 @@
 
         ReadOnlySpan<byte> Unread => _currentSpan.Slice(_currentSpanIndex);
 
-<<<<<<< HEAD
-        Collections.Sequences.Position Position
-        {
-            get {
-                var result = _currentSegmentPosition;
-                result += _currentSpanIndex;
-                return result;
-            }
-        }
-=======
-        Position Position =>_currentSegmentPosition + _currentSpanIndex;      
->>>>>>> 0686756c
+        Collections.Sequences.Position Position =>_currentSegmentPosition + _currentSpanIndex;      
 
         Collections.Sequences.Position? AdvanceToDelimiter(byte value)
         {
